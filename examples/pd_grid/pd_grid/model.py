from mesa import Model
from mesa.time import BaseScheduler, RandomActivation, SimultaneousActivation
from mesa.space import SingleGrid
from mesa.datacollection import DataCollector

from .agent import PDAgent


class PdGrid(Model):
    """ Model class for iterated, spatial prisoner's dilemma model. """

    schedule_types = {
        "Sequential": BaseScheduler,
        "Random": RandomActivation,
        "Simultaneous": SimultaneousActivation,
    }

    # This dictionary holds the payoff for this agent,
    # keyed on: (my_move, other_move)

    payoff = {("C", "C"): 1, ("C", "D"): 0, ("D", "C"): 1.6, ("D", "D"): 0}

    def __init__(
        self, height=50, width=50, schedule_type="Random", payoffs=None, seed=None
    ):
        """
        Create a new Spatial Prisoners' Dilemma Model.

        Args:
            height, width: Grid size. There will be one agent per grid cell.
            schedule_type: Can be "Sequential", "Random", or "Simultaneous".
                           Determines the agent activation regime.
            payoffs: (optional) Dictionary of (move, neighbor_move) payoffs.
<<<<<<< HEAD
        """
        self.grid = SingleGrid(height, width, torus=True)
=======
        '''
        self.grid = SingleGrid(width, height, torus=True)
>>>>>>> 0c06c693
        self.schedule_type = schedule_type
        self.schedule = self.schedule_types[self.schedule_type](self)

        # Create agents
        for x in range(width):
            for y in range(height):
                agent = PDAgent((x, y), self)
                self.grid.place_agent(agent, (x, y))
                self.schedule.add(agent)

        self.datacollector = DataCollector(
            {
                "Cooperating_Agents": lambda m: len(
                    [a for a in m.schedule.agents if a.move == "C"]
                )
            }
        )

        self.running = True
        self.datacollector.collect(self)

    def step(self):
        self.schedule.step()
        # collect data
        self.datacollector.collect(self)

    def run(self, n):
        """ Run the model for n steps. """
        for _ in range(n):
            self.step()<|MERGE_RESOLUTION|>--- conflicted
+++ resolved
@@ -31,13 +31,8 @@
             schedule_type: Can be "Sequential", "Random", or "Simultaneous".
                            Determines the agent activation regime.
             payoffs: (optional) Dictionary of (move, neighbor_move) payoffs.
-<<<<<<< HEAD
         """
-        self.grid = SingleGrid(height, width, torus=True)
-=======
-        '''
         self.grid = SingleGrid(width, height, torus=True)
->>>>>>> 0c06c693
         self.schedule_type = schedule_type
         self.schedule = self.schedule_types[self.schedule_type](self)
 
